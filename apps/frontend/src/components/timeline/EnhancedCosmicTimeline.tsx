import React, { useState, useMemo } from 'react';
import { ImprovedExpandableOrbitalDial } from './CosmicRings/ImprovedExpandableOrbitalDial';
import { AgeDetailPanel } from './DetailPanels/AgeDetailPanel';
import { LinearTimelinePanel } from './LinearTimeline/LinearTimelinePanel';
import { BreadcrumbCompass } from './Navigation/BreadcrumbCompass';
import { ModeToggle } from './Navigation/ModeToggle';
import { useTimelineContext } from '../../contexts/TimelineContext';
import { useTimelineData } from './hooks/useTimelineData';
import { Age, TimelineEvent } from '../../lib/api-timeline';
import './enhanced-cosmic-timeline.css';

export type ViewMode = 'hybrid' | 'linear';

interface TransitionState {
  isTransitioning: boolean;
  fromMode: ViewMode | null;
  toMode: ViewMode | null;
}

export const EnhancedCosmicTimeline: React.FC = () => {
  const { selectedAge, setSelectedAge } = useTimelineContext();
  const { ages, loading, error } = useTimelineData();
  const [viewMode, setViewMode] = useState<ViewMode>('hybrid');
  const [selectedEvents, setSelectedEvents] = useState<TimelineEvent[]>([]);
  const [transitionState, setTransitionState] = useState<TransitionState>({
    isTransitioning: false,
    fromMode: null,
    toMode: null
  });
  
  const handleAgeSelect = (age: Age) => {
    setSelectedAge(age);
  };

  const handleViewToggle = () => {
    const newMode: ViewMode = viewMode === 'hybrid' ? 'linear' : 'hybrid';
    
    // Start transition
    setTransitionState({
      isTransitioning: true,
      fromMode: viewMode,
      toMode: newMode
    });
    
    // Change mode with slight delay for smooth transition
    setTimeout(() => {
      setViewMode(newMode);
      
      // End transition after a brief moment
      setTimeout(() => {
        setTransitionState({
          isTransitioning: false,
          fromMode: null,
          toMode: null
        });
      }, 300);
    }, 150);
  };

  // Format year range for display
  const formatYearRange = (age: Age): string => {
    if (!age.end_year) return `${age.start_year || '∞'}–∞`;
    return `${age.start_year || '∞'}–${age.end_year}`;
  };

  // Enhanced loading state with better UX
  if (loading) {
    return (
      <div className="enhanced-cosmic-timeline loading crisp" data-loading="true">
        <div className="loading-container">
          <div className="loading-content">
            <div className="cosmic-spinner">
              <div className="spinner-ring"></div>
              <div className="spinner-ring delay-1"></div>
              <div className="spinner-ring delay-2"></div>
            </div>
            <h2 className="loading-title">Initializing Cosmic Timeline</h2>
            <p className="loading-subtitle">Preparing the nine ages of Zoroasterverse...</p>
            <div className="loading-progress">
              <div className="progress-bar"></div>
            </div>
          </div>
        </div>
      </div>
    );
  }

  // Enhanced error state
  if (error) {
    return (
      <div className="enhanced-cosmic-timeline error crisp" data-error="true">
        <div className="error-container">
          <div className="error-content">
            <div className="error-icon">⚡</div>
            <h2 className="error-title">Timeline Disruption Detected</h2>
            <p className="error-message">
              The cosmic timeline encountered an anomaly: <span className="error-detail">{error}</span>
            </p>
            <button 
              onClick={() => window.location.reload()}
              className="retry-button"
            >
              <span className="retry-icon">🔄</span>
              Restore Timeline
            </button>
          </div>
        </div>
      </div>
    );
  }

  // Get current view mode display info with enhanced icons
  const getViewModeInfo = () => {
    switch (viewMode) {
      case 'hybrid':
        return {
          icon: (
            <svg className="w-4 h-4" fill="currentColor" viewBox="0 0 20 20">
              <path fillRule="evenodd" d="M3 4a1 1 0 011-1h12a1 1 0 110 2H4a1 1 0 01-1-1zm0 4a1 1 0 011-1h12a1 1 0 110 2H4a1 1 0 01-1-1zm0 4a1 1 0 011-1h12a1 1 0 110 2H4a1 1 0 01-1-1zm0 4a1 1 0 011-1h12a1 1 0 110 2H4a1 1 0 01-1-1z" clipRule="evenodd" />
            </svg>
          ),
          label: 'Linear View',
          description: 'Switch to chronological timeline'
        };
      case 'linear':
        return {
          icon: (
            <svg className="w-4 h-4" fill="currentColor" viewBox="0 0 20 20">
              <circle cx="10" cy="10" r="8" stroke="currentColor" strokeWidth="2" fill="none"/>
              <circle cx="10" cy="6" r="2" fill="currentColor"/>
              <circle cx="6" cy="14" r="2" fill="currentColor"/>
              <circle cx="14" cy="14" r="2" fill="currentColor"/>
            </svg>
          ),
          label: 'Orbital View',
          description: 'Return to cosmic orbital display'
        };
    }
  };

  const viewInfo = getViewModeInfo();

  return (
    <div className={`enhanced-cosmic-timeline improved crisp ${transitionState.isTransitioning ? 'transitioning' : ''}`}>
      {/* Enhanced background with subtle particle effects */}
      <div className="timeline-background improved crisp">
        <div className="cosmic-particles">
          {[...Array(12)].map((_, i) => (
            <div 
              key={i} 
              className="particle crisp"
              style={{
                left: `${Math.random() * 100}%`,
                top: `${Math.random() * 100}%`,
                animationDelay: `${Math.random() * 12}s`
              }}
            />
          ))}
        </div>
      </div>

      {/* Enhanced Navigation Controls */}
      <div className="navigation-controls improved crisp">
        <div className="control-group primary">
          <BreadcrumbCompass />
          <ModeToggle />
        </div>
        
        {/* Enhanced View Toggle Button with better feedback */}
        <button
          onClick={handleViewToggle}
          disabled={transitionState.isTransitioning}
          className={`view-toggle-btn improved crisp ${
            transitionState.isTransitioning ? 'transitioning' : ''
          }`}
          title={viewInfo.description}
        >
          <div className="toggle-icon">
            {transitionState.isTransitioning ? (
              <div className="transition-spinner"></div>
            ) : (
              viewInfo.icon
            )}
          </div>
          <span className="toggle-label">{viewInfo.label}</span>
        </button>
        
        {/* Enhanced View Mode Indicator */}
        <div className="view-indicator improved crisp">
          <div className="indicator-dot active"></div>
          <span className="indicator-text">
            {transitionState.isTransitioning 
              ? `Switching to ${transitionState.toMode}...`
              : `${viewMode.charAt(0).toUpperCase() + viewMode.slice(1)} Mode`
            }
          </span>
        </div>
      </div>

      <div className="enhanced-timeline-layout improved crisp">
        {/* Conditional View Rendering with transition support */}
        {viewMode === 'hybrid' && !transitionState.isTransitioning && (
          <div className="orbital-timeline-section improved crisp">
            <ImprovedExpandableOrbitalDial
              ages={ages}
              selectedAge={selectedAge}
              onAgeSelect={handleAgeSelect}
              className="improved-orbital-dial-container crisp"
            />
          </div>
        )}

        {/* Enhanced Linear view overlay */}
        {viewMode === 'linear' && !transitionState.isTransitioning && (
          <div className="linear-timeline-overlay improved crisp">
            <LinearTimelinePanel 
              selectedAge={selectedAge}
              onAgeSelect={handleAgeSelect}
              showAllAges={true}
            />
          </div>
        )}
<<<<<<< HEAD
      </div>

      {/* Welcome message when no age is selected and in hybrid mode */}
      {!selectedAge && viewMode === 'hybrid' && (
        <div className="welcome-overlay">
          <div className="welcome-content">
            <h2 className="welcome-title">Zoroastervers Timeline</h2>
            <p className="welcome-description">
              Explore the cosmic ages through an expandable orbital design. Click on any golden planet orbiting the left half-circle to expand its age across the full page.
            </p>
            <div className="welcome-features">
              <div className="feature-item">
                <span className="feature-icon">🪐</span>
                <span>Nine cosmic ages as orbiting planets</span>
              </div>
              <div className="feature-item">
                <span className="feature-icon">☀️</span>
                <span>Central golden sun</span>
              </div>
              <div className="feature-item">
                <span className="feature-icon">📜</span>
                <span>Age names rotate along orbital paths</span>
              </div>
              <div className="feature-item">
                <span className="feature-icon">🎭</span>
                <span>Click planets to expand ages across page</span>
              </div>
              <div className="feature-item">
                <span className="feature-icon">✨</span>
                <span>Smooth semicircle expansion animations</span>
              </div>
=======
        
        {/* Transition overlay */}
        {transitionState.isTransitioning && (
          <div className="transition-overlay crisp">
            <div className="transition-content">
              <div className="transition-spinner large"></div>
              <p className="transition-text">
                Transitioning to {transitionState.toMode} view...
              </p>
>>>>>>> d7a93319
            </div>
          </div>
        )}
      </div>

      {/* REMOVED: Welcome overlay info box - no longer displayed */}
      
      {/* Enhanced Custom Styles with improved crisp design */}
      <style jsx>{`
        .enhanced-cosmic-timeline.improved.crisp {
          background: linear-gradient(
            135deg,
            rgba(15, 15, 20, 1) 0%,
            rgba(25, 25, 30, 1) 30%,
            rgba(20, 20, 25, 1) 70%,
            rgba(15, 15, 20, 1) 100%
          );
          min-height: 100vh;
          position: relative;
          overflow: hidden;
          /* Crisp rendering optimizations */
          image-rendering: -webkit-optimize-contrast;
          image-rendering: crisp-edges;
        }
        
        .timeline-background.improved.crisp {
          position: absolute;
          top: 0;
          left: 0;
          right: 0;
          bottom: 0;
          background: radial-gradient(
            ellipse at 8% 40%,
            rgba(206, 181, 72, 0.04) 0%,
            rgba(206, 181, 72, 0.02) 25%,
            rgba(206, 181, 72, 0.008) 50%,
            transparent 70%
          );
          pointer-events: none;
          transition: opacity 0.8s cubic-bezier(0.23, 1, 0.32, 1);
        }
        
        .cosmic-particles {
          position: absolute;
          width: 100%;
          height: 100%;
          overflow: hidden;
        }
        
        .particle.crisp {
          position: absolute;
          width: 1.5px;
          height: 1.5px;
          background: rgba(206, 181, 72, 0.3);
          border-radius: 50%;
          animation: crispParticleFloat 18s linear infinite;
        }
        
        @keyframes crispParticleFloat {
          0% {
            transform: translateY(100vh) translateX(0);
            opacity: 0;
          }
          10% {
            opacity: 1;
          }
          90% {
            opacity: 1;
          }
          100% {
            transform: translateY(-10vh) translateX(15px);
            opacity: 0;
          }
        }
        
        .enhanced-timeline-layout.improved.crisp {
          display: flex;
          flex-direction: column;
          width: 100%;
          height: 100vh;
          position: relative;
        }
        
        .orbital-timeline-section.improved.crisp {
          flex: 1;
          width: 100%;
          position: relative;
          animation: crispSlideInFromCenter 0.6s cubic-bezier(0.23, 1, 0.32, 1);
        }
        
        .linear-timeline-overlay.improved.crisp {
          position: absolute;
          top: 0;
          left: 0;
          right: 0;
          bottom: 0;
          background: rgba(15, 15, 20, 0.95);
          z-index: 10;
          animation: crispSlideInFromCenter 0.6s cubic-bezier(0.23, 1, 0.32, 1);
        }
        
        @keyframes crispSlideInFromCenter {
          0% {
            opacity: 0;
            transform: scale(0.98);
          }
          100% {
            opacity: 1;
            transform: scale(1);
          }
        }
        
        .navigation-controls.improved.crisp {
          position: fixed;
          top: 1.5rem;
          right: 1.5rem;
          z-index: 100;
          display: flex;
          flex-direction: column;
          gap: 0.8rem;
          align-items: flex-end;
        }
        
        .control-group.primary {
          display: flex;
          gap: 0.6rem;
        }
        
        .view-toggle-btn.improved.crisp {
          display: flex;
          align-items: center;
          gap: 0.6rem;
          padding: 0.6rem 1rem;
          background: rgba(206, 181, 72, 0.12);
          border: 1.5px solid rgba(206, 181, 72, 0.35);
          border-radius: 12px;
          color: #CEB548;
          font-weight: 600;
          cursor: pointer;
          transition: all 0.3s cubic-bezier(0.34, 1.56, 0.64, 1);
          /* Removed backdrop-filter for crisp rendering */
          box-shadow: 0 2px 12px rgba(206, 181, 72, 0.12);
        }
        
        .view-toggle-btn.improved.crisp:hover:not(:disabled) {
          background: rgba(206, 181, 72, 0.2);
          border-color: rgba(206, 181, 72, 0.5);
          transform: translateY(-1px) scale(1.02);
          box-shadow: 0 4px 20px rgba(206, 181, 72, 0.2);
        }
        
        .view-toggle-btn.improved.crisp:disabled {
          opacity: 0.6;
          cursor: wait;
          transform: none;
        }
        
        .view-toggle-btn.improved.crisp.transitioning {
          background: rgba(206, 181, 72, 0.18);
          animation: crispTransitionPulse 1s ease-in-out infinite;
        }
        
        @keyframes crispTransitionPulse {
          0%, 100% { opacity: 0.7; }
          50% { opacity: 1; }
        }
        
        .toggle-icon {
          width: 14px;
          height: 14px;
          display: flex;
          align-items: center;
          justify-content: center;
        }
        
        .transition-spinner {
          width: 12px;
          height: 12px;
          border: 2px solid rgba(206, 181, 72, 0.3);
          border-top: 2px solid #CEB548;
          border-radius: 50%;
          animation: crispSpin 0.7s linear infinite;
        }
        
        .transition-spinner.large {
          width: 32px;
          height: 32px;
          border-width: 3px;
        }
        
        @keyframes crispSpin {
          0% { transform: rotate(0deg); }
          100% { transform: rotate(360deg); }
        }
        
        .toggle-label {
          font-size: 0.85rem;
          white-space: nowrap;
          /* Crisp text rendering */
          text-rendering: geometricPrecision;
        }
        
        .view-indicator.improved.crisp {
          display: flex;
          align-items: center;
          gap: 0.4rem;
          padding: 0.4rem 0.8rem;
          background: rgba(25, 25, 30, 0.8);
          border: 1px solid rgba(206, 181, 72, 0.2);
          border-radius: 10px;
          font-size: 0.8rem;
          color: rgba(206, 181, 72, 0.8);
          /* Removed backdrop-filter for crisp rendering */
        }
        
        .indicator-dot {
          width: 6px;
          height: 6px;
          border-radius: 50%;
          background: rgba(206, 181, 72, 0.4);
          transition: all 0.25s ease;
        }
        
        .indicator-dot.active {
          background: #CEB548;
          box-shadow: 0 0 6px rgba(206, 181, 72, 0.5);
        }
        
        .transition-overlay.crisp {
          position: absolute;
          top: 0;
          left: 0;
          right: 0;
          bottom: 0;
          display: flex;
          align-items: center;
          justify-content: center;
          background: rgba(15, 15, 20, 0.7);
          z-index: 50;
        }
        
        .transition-content {
          text-align: center;
          color: #CEB548;
        }
        
        .transition-text {
          margin-top: 0.8rem;
          font-size: 1rem;
          font-weight: 500;
          text-rendering: geometricPrecision;
        }
        
        /* Enhanced Loading Styles - Crisp */
        .enhanced-cosmic-timeline.loading.crisp {
          display: flex;
          align-items: center;
          justify-content: center;
        }
        
        .loading-container {
          text-align: center;
          color: #CEB548;
        }
        
        .cosmic-spinner {
          position: relative;
          width: 70px;
          height: 70px;
          margin: 0 auto 1.8rem;
        }
        
        .spinner-ring {
          position: absolute;
          width: 100%;
          height: 100%;
          border: 2.5px solid transparent;
          border-top: 2.5px solid #CEB548;
          border-radius: 50%;
          animation: crispCosmicSpin 2s linear infinite;
        }
        
        .spinner-ring.delay-1 {
          width: 55px;
          height: 55px;
          top: 7.5px;
          left: 7.5px;
          border-top-color: rgba(206, 181, 72, 0.7);
          animation-delay: 0.25s;
          animation-duration: 1.6s;
        }
        
        .spinner-ring.delay-2 {
          width: 40px;
          height: 40px;
          top: 15px;
          left: 15px;
          border-top-color: rgba(206, 181, 72, 0.4);
          animation-delay: 0.5s;
          animation-duration: 1.2s;
        }
        
        @keyframes crispCosmicSpin {
          0% { transform: rotate(0deg); }
          100% { transform: rotate(360deg); }
        }
        
        .loading-title {
          font-size: 1.8rem;
          font-weight: bold;
          margin-bottom: 0.4rem;
          font-family: 'Segoe UI', 'Arial', sans-serif;
          text-rendering: geometricPrecision;
        }
        
        .loading-subtitle {
          font-size: 1rem;
          opacity: 0.8;
          margin-bottom: 1.8rem;
          text-rendering: geometricPrecision;
        }
        
        .loading-progress {
          width: 180px;
          height: 3px;
          background: rgba(206, 181, 72, 0.2);
          border-radius: 1.5px;
          margin: 0 auto;
          overflow: hidden;
        }
        
        .progress-bar {
          height: 100%;
          background: linear-gradient(90deg, #CEB548, #FFD700);
          border-radius: 1.5px;
          animation: crispProgressFlow 2s ease-in-out infinite;
        }
        
        @keyframes crispProgressFlow {
          0% { width: 0%; }
          50% { width: 65%; }
          100% { width: 100%; }
        }
        
        /* Enhanced Error Styles - Crisp */
        .enhanced-cosmic-timeline.error.crisp {
          display: flex;
          align-items: center;
          justify-content: center;
        }
        
        .error-container {
          text-align: center;
          max-width: 450px;
          padding: 1.8rem;
        }
        
        .error-icon {
          font-size: 3.5rem;
          margin-bottom: 0.8rem;
          animation: crispErrorPulse 2s ease-in-out infinite;
        }
        
        @keyframes crispErrorPulse {
          0%, 100% { transform: scale(1); }
          50% { transform: scale(1.05); }
        }
        
        .error-title {
          color: #ff6b6b;
          font-size: 1.6rem;
          font-weight: bold;
          margin-bottom: 0.8rem;
          font-family: 'Segoe UI', 'Arial', sans-serif;
          text-rendering: geometricPrecision;
        }
        
        .error-message {
          color: rgba(206, 181, 72, 0.9);
          font-size: 1rem;
          line-height: 1.5;
          margin-bottom: 1.8rem;
          text-rendering: geometricPrecision;
        }
        
        .error-detail {
          color: #ff9f9f;
          font-weight: 600;
        }
        
        .retry-button {
          display: flex;
          align-items: center;
          gap: 0.4rem;
          padding: 0.6rem 1.2rem;
          background: rgba(206, 181, 72, 0.15);
          border: 1.5px solid rgba(206, 181, 72, 0.35);
          border-radius: 10px;
          color: #CEB548;
          font-weight: 600;
          cursor: pointer;
          transition: all 0.25s ease;
          margin: 0 auto;
        }
        
        .retry-button:hover {
          background: rgba(206, 181, 72, 0.25);
          border-color: rgba(206, 181, 72, 0.5);
          transform: translateY(-1px);
        }
        
        .retry-icon {
          font-size: 1.1rem;
        }
        
        /* Responsive Design - Crisp */
        @media (max-width: 768px) {
          .navigation-controls.improved.crisp {
            top: 1rem;
            right: 1rem;
            left: 1rem;
            flex-direction: row;
            justify-content: space-between;
            align-items: center;
          }
          
          .control-group.primary {
            order: 2;
          }
          
          .view-toggle-btn.improved.crisp {
            order: 1;
            padding: 0.5rem 0.8rem;
          }
          
          .view-indicator.improved.crisp {
            order: 3;
            font-size: 0.75rem;
            padding: 0.35rem 0.6rem;
          }
        }
        
        @media (max-width: 480px) {
          .navigation-controls.improved.crisp {
            flex-direction: column;
            gap: 0.4rem;
          }
          
          .view-toggle-btn.improved.crisp .toggle-label {
            display: none;
          }
        }
      `}</style>
    </div>
  );
};<|MERGE_RESOLUTION|>--- conflicted
+++ resolved
@@ -220,7 +220,6 @@
             />
           </div>
         )}
-<<<<<<< HEAD
       </div>
 
       {/* Welcome message when no age is selected and in hybrid mode */}
@@ -252,7 +251,9 @@
                 <span className="feature-icon">✨</span>
                 <span>Smooth semicircle expansion animations</span>
               </div>
-=======
+            </div>
+          </div>
+        )}
         
         {/* Transition overlay */}
         {transitionState.isTransitioning && (
@@ -262,7 +263,6 @@
               <p className="transition-text">
                 Transitioning to {transitionState.toMode} view...
               </p>
->>>>>>> d7a93319
             </div>
           </div>
         )}
